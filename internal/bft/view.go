--- conflicted
+++ resolved
@@ -308,14 +308,9 @@
 				Digest: expectedDigest,
 				Seq:    seq,
 				Signature: &protos.Signature{
-<<<<<<< HEAD
-					Signer: sig.Id,
-					Value:  sig.Value,
-					Msg:    sig.Msg,
-=======
 					Signer: v.myProposalSig.Id,
 					Value:  v.myProposalSig.Value,
->>>>>>> 6c7d87e4
+					Msg: v.myProposalSig.Msg,
 				},
 			},
 		},
